--- conflicted
+++ resolved
@@ -56,12 +56,9 @@
 
 <!ELEMENT database (header, name-formats?, tags?, events?, people?, families?,
                     sources?, places?, objects?, repositories?, notes?,
-<<<<<<< HEAD
                     bookmarks?, namemaps?)>
-=======
-                    bookmarks?,namemaps?)>
->>>>>>> 405572cb
 <!ATTLIST database xmlns CDATA #FIXED "http://gramps-project.org/xml/1.4.0/">
+
 
 <!--    ************************************************************
 HEADER
@@ -118,13 +115,8 @@
 -->
 <!ELEMENT gender  (#PCDATA)>
 
-<<<<<<< HEAD
-<!ELEMENT name    (first?, call?, last?, suffix?, patronymic?, title?,
+<!ELEMENT name    (first?, call?, surname*, nick?, familynick?, suffix?, title?, group?
                   (daterange|datespan|dateval|datestr)?, noteref*, sourceref*)>
-=======
-<!ELEMENT name    (first?,call?,surname*,nick?,familynick?,suffix?,title?,group?
-                  (daterange|datespan|dateval|datestr)?,noteref*,sourceref*)>
->>>>>>> 405572cb
 <!ATTLIST name    
         alt       (0|1) #IMPLIED
         type      CDATA #IMPLIED
@@ -140,10 +132,6 @@
 <!ELEMENT nick       (#PCDATA)>
 <!ELEMENT familynick (#PCDATA)>
 <!ELEMENT group      (#PCDATA)>
-
-<<<<<<< HEAD
-<!ELEMENT nick       (#PCDATA)>
-=======
 <!ELEMENT surname    (#PCDATA)>
 <!ATTLIST surname
         prefix      CDATA #IMPLIED
@@ -151,7 +139,6 @@
         derivation  CDATA #IMPLIED
         connector   CDATA #IMPLIED
 >
->>>>>>> 405572cb
 
 <!ELEMENT childof EMPTY>
 <!ATTLIST childof hlink IDREF  #REQUIRED
